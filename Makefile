--- conflicted
+++ resolved
@@ -23,7 +23,6 @@
 build:
 	go build ./...
 
-<<<<<<< HEAD
 VERSION ?= $(shell git describe --tags --always --dirty 2>/dev/null || echo "dev")
 GIT_COMMIT ?= $(shell git rev-parse --short HEAD 2>/dev/null || echo "unknown")
 BUILD_DATE ?= $(shell date -u +'%Y-%m-%dT%H:%M:%SZ')
@@ -37,8 +36,6 @@
 	@mkdir -p bin
 	go build $(LDFLAGS) -o bin/pgkit ./cmd/pgkit
 
-=======
->>>>>>> d89933f5
 test: tidy fmt vet staticcheck
 	go test -v ./... -tags=!acceptance
 
